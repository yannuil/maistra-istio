# Copyright 2017 Istio Authors
#
#   Licensed under the Apache License, Version 2.0 (the "License");
#   you may not use this file except in compliance with the License.
#   You may obtain a copy of the License at
#
#       http://www.apache.org/licenses/LICENSE-2.0
#
#   Unless required by applicable law or agreed to in writing, software
#   distributed under the License is distributed on an "AS IS" BASIS,
#   WITHOUT WARRANTIES OR CONDITIONS OF ANY KIND, either express or implied.
#   See the License for the specific language governing permissions and
#   limitations under the License.

apiVersion: v1
kind: Service
metadata:
  name: mongodb
  labels:
    app: mongodb
spec:
  ports:
  - port: 27017
    name: mongo
  selector:
    app: mongodb
---
apiVersion: apps/v1
kind: Deployment
metadata:
  name: mongodb-v1
  labels:
    app: mongodb
    version: v1
spec:
  replicas: 1
  selector:
    matchLabels:
      app: mongodb
      version: v1
  template:
    metadata:
      annotations:
        sidecar.istio.io/inject: "true"
      labels:
        app: mongodb
        version: v1
    spec:
      containers:
<<<<<<< HEAD
      - name: mongodb
        image: maistra/examples-bookinfo-mongodb:1.2.0
=======
      - name: mongodb 
        image: docker.io/istio/examples-bookinfo-mongodb:1.16.2
>>>>>>> 3ddc57b6
        imagePullPolicy: IfNotPresent
        ports:
        - containerPort: 27017
        volumeMounts:
        - name: data-db
          mountPath: /data/db
      volumes:
      - name: data-db
        emptyDir: {}
---<|MERGE_RESOLUTION|>--- conflicted
+++ resolved
@@ -47,13 +47,8 @@
         version: v1
     spec:
       containers:
-<<<<<<< HEAD
       - name: mongodb
         image: maistra/examples-bookinfo-mongodb:1.2.0
-=======
-      - name: mongodb 
-        image: docker.io/istio/examples-bookinfo-mongodb:1.16.2
->>>>>>> 3ddc57b6
         imagePullPolicy: IfNotPresent
         ports:
         - containerPort: 27017

--- conflicted
+++ resolved
@@ -106,14 +106,12 @@
 	// Enable dual-use certs - SPIFFE in SAN and in CommonName
 	dualUse bool
 
-<<<<<<< HEAD
+	// Whether SDS is enabled on.
+	sdsEnabled bool
+
 	// Member Roll resource name
 	memberRollName         string
 	memberRollResyncPeriod time.Duration
-=======
-	// Whether SDS is enabled on.
-	sdsEnabled bool
->>>>>>> 0bd9ac0f
 }
 
 var (
@@ -240,15 +238,13 @@
 	flags.BoolVar(&opts.dualUse, "experimental-dual-use",
 		false, "Enable dual-use mode. Generates certificates with a CommonName identical to the SAN.")
 
-<<<<<<< HEAD
+	flags.BoolVar(&opts.sdsEnabled, "sds-enabled", false, "Whether SDS is enabled.")
+
 	// OpenShift ServiceMesh options
 	flags.StringVar(&opts.memberRollName, "member-roll-name", "",
 		"The name of the ServiceMeshMemberRoll resource.  If specified the server will monitor this resource to discover the application namespaces.")
 	flags.DurationVar(&opts.memberRollResyncPeriod, "member-roll-resync-period",
 		cmd.DefaultMemberRollResyncPeriod, "The resync period for member roll informer.")
-=======
-	flags.BoolVar(&opts.sdsEnabled, "sds-enabled", false, "Whether SDS is enabled.")
->>>>>>> 0bd9ac0f
 
 	rootCmd.AddCommand(version.CobraCommand())
 

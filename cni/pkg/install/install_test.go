--- conflicted
+++ resolved
@@ -127,17 +127,11 @@
 			}
 
 			cfg := &config.InstallConfig{
-<<<<<<< HEAD
 				MountedCNINetDir:  tempDir,
 				CNIConfName:       c.cniConfName,
 				ChainedCNIPlugin:  c.chainedCNIPlugin,
+				CNIEnableInstall:  !c.skipInstall,
 				CNIBinariesPrefix: c.cniBinariesPrefix,
-=======
-				MountedCNINetDir: tempDir,
-				CNIConfName:      c.cniConfName,
-				ChainedCNIPlugin: c.chainedCNIPlugin,
-				CNIEnableInstall: !c.skipInstall,
->>>>>>> d984dfb8
 			}
 			err = checkInstall(cfg, filepath.Join(tempDir, c.cniConfigFilename))
 			if (c.expectedFailure && err == nil) || (!c.expectedFailure && err != nil) {

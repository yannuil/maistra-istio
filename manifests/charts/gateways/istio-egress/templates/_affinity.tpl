{{/* affinity - https://kubernetes.io/docs/concepts/configuration/assign-pod-node/ */}}

{{ define "nodeaffinity" }}
nodeAffinity:
  requiredDuringSchedulingIgnoredDuringExecution:
  {{- include "nodeAffinityRequiredDuringScheduling" . }}
  preferredDuringSchedulingIgnoredDuringExecution:
  {{- include "nodeAffinityPreferredDuringScheduling" . }}
{{- end }}

{{- define "nodeAffinityRequiredDuringScheduling" }}
      nodeSelectorTerms:
      - matchExpressions:
<<<<<<< HEAD
=======
        {{- if .global.arch }}
>>>>>>> 38a552d9
        - key: kubernetes.io/arch
          operator: In
          values:
        {{- range $key, $val := .global.arch }}
          {{- if gt ($val | int) 0 }}
          - {{ $key | quote }}
          {{- end }}
        {{- end }}
<<<<<<< HEAD
        {{- $nodeSelector := default .global.defaultNodeSelector .nodeSelector -}}
=======
        {{- end }}
>>>>>>> 38a552d9
        {{- range $key, $val := $nodeSelector }}
        - key: {{ $key }}
          operator: In
          values:
          - {{ $val | quote }}
        {{- end }}
{{- end }}

{{- define "nodeAffinityPreferredDuringScheduling" }}
  {{- range $key, $val := .global.arch }}
    {{- if gt ($val | int) 0 }}
    - weight: {{ $val | int }}
      preference:
        matchExpressions:
        - key: kubernetes.io/arch
          operator: In
          values:
          - {{ $key | quote }}
    {{- end }}
  {{- end }}
{{- end }}

{{- define "podAntiAffinity" }}
{{- if or .podAntiAffinityLabelSelector .podAntiAffinityTermLabelSelector}}
  podAntiAffinity:
    {{- if .podAntiAffinityLabelSelector }}
    requiredDuringSchedulingIgnoredDuringExecution:
    {{- include "podAntiAffinityRequiredDuringScheduling" . }}
    {{- end }}
    {{- if .podAntiAffinityTermLabelSelector }}
    preferredDuringSchedulingIgnoredDuringExecution:
    {{- include "podAntiAffinityPreferredDuringScheduling" . }}
    {{- end }}
{{- end }}
{{- end }}

{{- define "podAntiAffinityRequiredDuringScheduling" }}
    {{- range $index, $item := .podAntiAffinityLabelSelector }}
    - labelSelector:
        matchExpressions:
        - key: {{ $item.key }}
          operator: {{ $item.operator }}
          {{- if $item.values }}
          values:
          {{- $vals := split "," $item.values }}
          {{- range $i, $v := $vals }}
          - {{ $v | quote }}
          {{- end }}
          {{- end }}
      topologyKey: {{ $item.topologyKey }}
      {{- if $item.namespaces }}
      namespaces:
      {{- $ns := split "," $item.namespaces }}
      {{- range $i, $n := $ns }}
      - {{ $n | quote }}
      {{- end }}
      {{- end }}
    {{- end }}
{{- end }}

{{- define "podAntiAffinityPreferredDuringScheduling" }}
    {{- range $index, $item := .podAntiAffinityTermLabelSelector }}
    - podAffinityTerm:
        labelSelector:
          matchExpressions:
          - key: {{ $item.key }}
            operator: {{ $item.operator }}
            {{- if $item.values }}
            values:
            {{- $vals := split "," $item.values }}
            {{- range $i, $v := $vals }}
            - {{ $v | quote }}
            {{- end }}
            {{- end }}
        topologyKey: {{ $item.topologyKey }}
      weight: 100
    {{- end }}
{{- end }}<|MERGE_RESOLUTION|>--- conflicted
+++ resolved
@@ -11,10 +11,7 @@
 {{- define "nodeAffinityRequiredDuringScheduling" }}
       nodeSelectorTerms:
       - matchExpressions:
-<<<<<<< HEAD
-=======
         {{- if .global.arch }}
->>>>>>> 38a552d9
         - key: kubernetes.io/arch
           operator: In
           values:
@@ -23,11 +20,8 @@
           - {{ $key | quote }}
           {{- end }}
         {{- end }}
-<<<<<<< HEAD
+        {{- end }}
         {{- $nodeSelector := default .global.defaultNodeSelector .nodeSelector -}}
-=======
-        {{- end }}
->>>>>>> 38a552d9
         {{- range $key, $val := $nodeSelector }}
         - key: {{ $key }}
           operator: In
